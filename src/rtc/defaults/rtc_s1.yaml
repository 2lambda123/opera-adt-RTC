--- conflicted
+++ resolved
@@ -55,12 +55,9 @@
             geo2rdr:
                 threshold: 1.0e-8
                 numiter: 25
-<<<<<<< HEAD
             rdr2geo:
                 threshold: 1.0e-7
                 numiter: 25
-=======
->>>>>>> 7fcbccac
 
             dem_interpolation_method: biquintic
 
@@ -92,11 +89,7 @@
                 input_terrain_radiometry: beta0
 
                 # OPTIONAL - Minimum RTC area factor in dB
-<<<<<<< HEAD
-                rtc_min_value_db:
-=======
                 rtc_min_value_db: -40
->>>>>>> 7fcbccac
 
                 # RTC DEM upsampling
                 dem_upsampling: 1
@@ -140,12 +133,9 @@
                 # Save the interpolated DEM used to generate the RTC product
                 save_dem: False
 
-<<<<<<< HEAD
                 # Save layover shadow mask
                 save_layover_shadow_mask: False
 
-=======
->>>>>>> 7fcbccac
                 # OPTIONAL - Absolute radiometric correction
                 abs_rad_cal: 1
 
