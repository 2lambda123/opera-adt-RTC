--- conflicted
+++ resolved
@@ -1522,7 +1522,6 @@
                             geogrid.spacing_x, geogrid.spacing_y,
                             geogrid.width, geogrid.length, geogrid.epsg)
 
-<<<<<<< HEAD
             if rtc_area_beta_mode != 'auto':
 
 
@@ -1576,33 +1575,6 @@
                             dem_interp_method=dem_interp_method_enum,
                             memory_mode=memory_mode,
                             **geocode_kwargs)
-=======
-            geo_obj.geocode(
-                radar_grid=radar_grid,
-                input_raster=rdr_burst_raster,
-                output_raster=geo_burst_raster,
-                dem_raster=dem_raster,
-                output_mode=geocode_algorithm,
-                geogrid_upsampling=geogrid_upsampling,
-                flag_apply_rtc=flag_apply_rtc,
-                input_terrain_radiometry=input_terrain_radiometry,
-                output_terrain_radiometry=output_terrain_radiometry,
-                exponent=exponent,
-                rtc_min_value_db=rtc_min_value_db,
-                rtc_upsampling=rtc_upsampling,
-                rtc_algorithm=rtc_algorithm,
-                abs_cal_factor=abs_cal_factor,
-                flag_upsample_radar_grid=flag_upsample_radar_grid,
-                clip_min=clip_min,
-                clip_max=clip_max,
-                out_geo_nlooks=out_geo_nlooks_obj,
-                out_geo_rtc=out_geo_rtc_obj,
-                input_rtc=None,
-                output_rtc=None,
-                dem_interp_method=dem_interp_method_enum,
-                memory_mode=memory_mode,
-                **geocode_kwargs)
->>>>>>> ec8780da
 
             del geo_burst_raster
 
