#!/usr/bin/env bash

REPO=opera
IMAGE=rtc
<<<<<<< HEAD
TAG=0.2_beta
=======
TAG=bet_0.2
>>>>>>> f7d8465e

echo "IMAGE is $REPO/$IMAGE:$TAG"

# fail on any non-zero exit codes
set -ex

# Not sure how we are using sdist in this script...
python3 setup.py sdist

# build image
docker build --rm --force-rm --network host -t $REPO/$IMAGE:$TAG -f Docker/Dockerfile .

# run tests - to be worked on when the RTC test module is in place
#docker run --rm -u "$(id -u):$(id -g)" -v "$PWD:/mnt" -w /mnt -it --network host "${IMAGE}:$t" pytest /mnt/tests/

# create image tar
docker save $REPO/$IMAGE:$TAG > Docker/dockerimg_rtc_beta_0.2.tar

# remove image
docker image rm $REPO/$IMAGE:$TAG<|MERGE_RESOLUTION|>--- conflicted
+++ resolved
@@ -2,11 +2,7 @@
 
 REPO=opera
 IMAGE=rtc
-<<<<<<< HEAD
-TAG=0.2_beta
-=======
 TAG=bet_0.2
->>>>>>> f7d8465e
 
 echo "IMAGE is $REPO/$IMAGE:$TAG"
 
